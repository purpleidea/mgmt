--- conflicted
+++ resolved
@@ -70,13 +70,9 @@
 // WrappedFunc is a scaffolding function struct which fulfills the boiler-plate
 // for the function API, but that can run a very simple, static, pure function.
 type WrappedFunc struct {
-<<<<<<< HEAD
-	Fn *types.SimpleFn
-=======
 	Name string
 
-	Fn *types.FuncValue
->>>>>>> d20fcbd8
+	Fn *types.SimpleFn
 
 	init *interfaces.Init
 	last types.Value // last value received to use for diff
