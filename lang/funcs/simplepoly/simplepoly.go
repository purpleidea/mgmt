--- conflicted
+++ resolved
@@ -131,13 +131,9 @@
 // for the function API, but that can run a very simple, static, pure,
 // polymorphic function.
 type WrappedFunc struct {
-<<<<<<< HEAD
+	Name string
+
 	Fns []*types.SimpleFn // list of possible functions
-=======
-	Name string
-
-	Fns []*types.FuncValue // list of possible functions
->>>>>>> d20fcbd8
 
 	fn *types.SimpleFn // the concrete version of our chosen function
 
